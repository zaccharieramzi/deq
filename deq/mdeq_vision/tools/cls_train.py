--- conflicted
+++ resolved
@@ -233,7 +233,6 @@
         train_dataset = datasets.CIFAR10(root=f'{config.DATASET.ROOT}', train=True, download=True, transform=transform_train)
         valid_dataset = datasets.CIFAR10(root=f'{config.DATASET.ROOT}', train=False, download=True, transform=transform_valid)
 
-<<<<<<< HEAD
     if config.LOSS.DATA_AUG_INVARIANCE:
         train_dataset.transform = None
         train_dataset = MultiAugmentationDataset(
@@ -241,9 +240,6 @@
             transform_train,
             config.TRAIN.N_AUG,
         )
-    warm_inits = None
-=======
->>>>>>> 9ee2fa10
     if config.TRAIN.WARM_INIT:
         # this is where we modify the dataset to include the indices
         # in order to have a map from the indices to the warm inits
